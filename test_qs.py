import pathlib

import pytest
import pandas as pd
import numpy as np

from hw5 import *


def test_valid_input():
    fname = pathlib.Path(__file__)
    q = QuestionnaireAnalysis(fname)
    assert fname == q.data_fname


def test_str_input():
    q = QuestionnaireAnalysis(__file__)
    assert pathlib.Path(__file__) == q.data_fname


def test_missing_file():
    fname = pathlib.Path("teststs.fdfd")
    with pytest.raises(ValueError):
        QuestionnaireAnalysis(fname)


def test_wrong_input_type():
    fname = 2
    with pytest.raises(TypeError):
        q = QuestionnaireAnalysis(pathlib.Path(fname))


def test_data_attr_exists():
    fname = "data.json"
    q = QuestionnaireAnalysis(fname)
    q.read_data()
    assert hasattr(q, "data")


def test_data_attr_is_df():
    fname = "data.json"
    q = QuestionnaireAnalysis(fname)
    q.read_data()
    assert isinstance(q.data, pd.DataFrame)


def test_correct_age_distrib_hist():
    truth = np.load("tests_data/q1_hist.npz")
    fname = "data.json"
    q = QuestionnaireAnalysis(fname)
    q.read_data()
    assert np.array_equal(q.show_age_distrib()[0], truth["hist"])


def test_correct_age_distrib_edges():
    truth = np.load("tests_data/q1_hist.npz")
    fname = "data.json"
    q = QuestionnaireAnalysis(fname)
    q.read_data()
    assert np.array_equal(q.show_age_distrib()[1], truth["edges"])


def test_email_validation():
    truth = pd.read_csv("tests_data/q2_email.csv")


    fname = "data.json"
    q = QuestionnaireAnalysis(fname)
    q.read_data()
    corrected = q.remove_rows_without_mail()
    print("Corrected emails:\n", corrected["email"].to_string(index=False))
    #diff = pd.concat([truth["email"], corrected["email"]]).drop_duplicates(keep=False)
    #print("Mismatched emails:\n", diff.to_string(index=False))

    assert truth["email"].equals(corrected["email"])


def test_fillna_rows():
    truth = np.load("tests_data/q3_fillna.npy")
    fname = "data.json"

    q = QuestionnaireAnalysis(fname)    
    q.read_data()
    _, rows = q.fill_na_with_mean()
    assert np.array_equal(truth, rows)


def test_fillna_df():
    truth = pd.read_csv("tests_data/q3_fillna.csv")
    fname = "data.json"
    q = QuestionnaireAnalysis(fname)
    q.read_data()
    df, _ = q.fill_na_with_mean()
    df.equals(truth)


def test_score_exists():
    fname = "data.json"
    q = QuestionnaireAnalysis(fname)
    q.read_data()
    df = q.score_subjects()
    assert "score" in df.columns


def test_score_dtype():
    fname = "data.json"
    q = QuestionnaireAnalysis(fname)
    q.read_data()
    df = q.score_subjects()
    assert isinstance(df["score"].dtype, pd.UInt8Dtype)


def test_score_results():
<<<<<<< HEAD
    # truth = pd.read_csv("tests_data/q4_score.csv", squeeze=True, index_col=0).astype(
    #     "UInt8")
    #I added it 
    truth = pd.read_csv("tests_data/q4_score.csv", index_col=0).iloc[:, 0].astype("UInt8")
=======
    truth = (
        pd.read_csv("tests_data/q4_score.csv", index_col=0).astype("UInt8").squeeze()
    )
    
>>>>>>> 0331f63c
    fname = "data.json"
    q = QuestionnaireAnalysis(fname)
    q.read_data()
    df = q.score_subjects()
    print("EXPECTED (truth):")
    print(truth.head(10))

    print("\nACTUAL (df['score']):")
    print(df["score"].head(10))

    print("Index match:", df.index.equals(truth.index))
    print("Value match:", df["score"].values[:10], "vs", truth.values[:10])

    assert df["score"].equals(truth)


def test_correlation():
    truth = pd.read_csv("tests_data/q5_corr.csv").set_index(["gender", "age"])
    fname = "data.json"
    q = QuestionnaireAnalysis(fname)
    q.read_data()
    df = q.correlate_gender_age()
    pd.testing.assert_frame_equal(df, truth)<|MERGE_RESOLUTION|>--- conflicted
+++ resolved
@@ -111,17 +111,11 @@
 
 
 def test_score_results():
-<<<<<<< HEAD
     # truth = pd.read_csv("tests_data/q4_score.csv", squeeze=True, index_col=0).astype(
     #     "UInt8")
     #I added it 
     truth = pd.read_csv("tests_data/q4_score.csv", index_col=0).iloc[:, 0].astype("UInt8")
-=======
-    truth = (
-        pd.read_csv("tests_data/q4_score.csv", index_col=0).astype("UInt8").squeeze()
-    )
-    
->>>>>>> 0331f63c
+
     fname = "data.json"
     q = QuestionnaireAnalysis(fname)
     q.read_data()
